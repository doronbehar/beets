--- conflicted
+++ resolved
@@ -1367,16 +1367,10 @@
         else:
             extra = u''
 
-<<<<<<< HEAD
-        changed = ui.input_select_items(
+        changed = ui.input_select_objects(
             u'Really modify%s' % extra, changed,
-            lambda o: print_and_modify(o, mods, dels))
-=======
-        changed = ui.input_select_objects(
-            'Really modify%s' % extra, changed,
             lambda o: print_and_modify(o, mods, dels)
         )
->>>>>>> 48659c5d
 
     # Apply changes to database and files
     with lib.transaction():
@@ -1488,13 +1482,8 @@
                                for obj in objs])
     else:
         if confirm:
-<<<<<<< HEAD
-            objs = ui.input_select_items(
+            objs = ui.input_select_objects(
                 u'Really %s' % act, objs,
-=======
-            objs = ui.input_select_objects(
-                'Really %s' % act, objs,
->>>>>>> 48659c5d
                 lambda o: show_path_changes(
                     [(o.path, o.destination(basedir=dest))]))
 
