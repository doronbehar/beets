--- conflicted
+++ resolved
@@ -831,10 +831,6 @@
         self.conn.executescript(setup_sql)
         self.conn.commit()
 
-<<<<<<< HEAD
-    def destination(self, item, pathmod=None, fragment=False,
-                    basedir=None, platform=None):
-=======
     def substitute_template(self, item, template, pathmod=None):
         """Runs functions and substitutes fields in template. If a pathmod is
         specified, all values are path-sanitized.
@@ -879,10 +875,8 @@
         # Perform substitution.
         return template.substitute(mapping, funcs)
 
-
-    def destination(self, item, pathmod=None, in_album=False,
-                    fragment=False, basedir=None, platform=None):
->>>>>>> c93e7e44
+    def destination(self, item, pathmod=None, fragment=False,
+                    basedir=None, platform=None):
         """Returns the path in the library directory designated for item
         item (i.e., where the file ought to be). fragment makes this
         method return just the path fragment underneath the root library
@@ -910,31 +904,12 @@
                     break
             else:
                 assert False, "no default path format"
-<<<<<<< HEAD
         if isinstance(path_format, Template):
             subpath_tmpl = path_format
         else:
             subpath_tmpl = Template(path_format)
 
-        # Get the item's Album if it has one.
-        album = self.get_album(item)
-
-        # Build the mapping for substitution in the path template,
-        # beginning with the values from the database.
-        mapping = {}
-        for key in ITEM_KEYS_META:
-            # Get the values from either the item or its album.
-            if key in ALBUM_KEYS_ITEM and album is not None:
-                # From album.
-                value = getattr(album, key)
-            else:
-                # From Item.
-                value = getattr(item, key)
-            mapping[key] = util.sanitize_for_path(value, pathmod, key)
-=======
->>>>>>> c93e7e44
-
-        subpath = self.substitute_template(item, Template(path_format), pathmod=pathmod)
+        subpath = self.substitute_template(item, subpath_tmpl, pathmod=pathmod)
 
         # Prepare path for output: normalize Unicode characters.
         if platform == 'darwin':
