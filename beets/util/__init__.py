--- conflicted
+++ resolved
@@ -757,8 +757,8 @@
         base_cmd = open_anything()
         command = [base_cmd, base_cmd]
 
-<<<<<<< HEAD
-    command.append(target)
+    command += targets
+
     return os.execlp(*command)
 
 
@@ -804,9 +804,4 @@
         else:
             return True
     # By default, the case sensitivity depends on the platform.
-    return platform.system() != 'Windows'
-=======
-    command += targets
-
-    return os.execlp(*command)
->>>>>>> bc137b17
+    return platform.system() != 'Windows'