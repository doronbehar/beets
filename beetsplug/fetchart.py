# This file is part of beets.
# Copyright 2016, Adrian Sampson.
#
# Permission is hereby granted, free of charge, to any person obtaining
# a copy of this software and associated documentation files (the
# "Software"), to deal in the Software without restriction, including
# without limitation the rights to use, copy, modify, merge, publish,
# distribute, sublicense, and/or sell copies of the Software, and to
# permit persons to whom the Software is furnished to do so, subject to
# the following conditions:
#
# The above copyright notice and this permission notice shall be
# included in all copies or substantial portions of the Software.

"""Fetches album art.
"""

from contextlib import closing
import os
import re
from tempfile import NamedTemporaryFile
from collections import OrderedDict

import requests

from beets import plugins
from beets import importer
from beets import ui
from beets import util
from beets import config
from mediafile import image_mime_type
from beets.util.artresizer import ArtResizer
from beets.util import sorted_walk
from beets.util import syspath, bytestring_path, py3_path
import confuse

CONTENT_TYPES = {
    'image/jpeg': [b'jpg', b'jpeg'],
    'image/png': [b'png']
}
IMAGE_EXTENSIONS = [ext for exts in CONTENT_TYPES.values() for ext in exts]


class Candidate:
    """Holds information about a matching artwork, deals with validation of
    dimension restrictions and resizing.
    """
    CANDIDATE_BAD = 0
    CANDIDATE_EXACT = 1
    CANDIDATE_DOWNSCALE = 2
    CANDIDATE_DOWNSIZE = 3
    CANDIDATE_DEINTERLACE = 4

    MATCH_EXACT = 0
    MATCH_FALLBACK = 1

    def __init__(self, log, path=None, url=None, source='',
                 match=None, size=None):
        self._log = log
        self.path = path
        self.url = url
        self.source = source
        self.check = None
        self.match = match
        self.size = size

    def _validate(self, plugin):
        """Determine whether the candidate artwork is valid based on
        its dimensions (width and ratio).

        Return `CANDIDATE_BAD` if the file is unusable.
        Return `CANDIDATE_EXACT` if the file is usable as-is.
        Return `CANDIDATE_DOWNSCALE` if the file must be rescaled.
        Return `CANDIDATE_DOWNSIZE` if the file must be resized, and possibly
            also rescaled.
        """
        if not self.path:
            return self.CANDIDATE_BAD

        if (not (plugin.enforce_ratio or plugin.minwidth or plugin.maxwidth
                 or plugin.max_filesize or plugin.deinterlace)):
            return self.CANDIDATE_EXACT

        # get_size returns None if no local imaging backend is available
        if not self.size:
            self.size = ArtResizer.shared.get_size(self.path)
        self._log.debug('image size: {}', self.size)

        if not self.size:
            self._log.warning('Could not get size of image (please see '
                              'documentation for dependencies). '
                              'The configuration options `minwidth`, '
                              '`enforce_ratio` and `max_filesize` '
                              'may be violated.')
            return self.CANDIDATE_EXACT

        short_edge = min(self.size)
        long_edge = max(self.size)

        # Check minimum dimension.
        if plugin.minwidth and self.size[0] < plugin.minwidth:
            self._log.debug('image too small ({} < {})',
                            self.size[0], plugin.minwidth)
            return self.CANDIDATE_BAD

        # Check aspect ratio.
        edge_diff = long_edge - short_edge
        if plugin.enforce_ratio:
            if plugin.margin_px:
                if edge_diff > plugin.margin_px:
                    self._log.debug('image is not close enough to being '
                                    'square, ({} - {} > {})',
                                    long_edge, short_edge, plugin.margin_px)
                    return self.CANDIDATE_BAD
            elif plugin.margin_percent:
                margin_px = plugin.margin_percent * long_edge
                if edge_diff > margin_px:
                    self._log.debug('image is not close enough to being '
                                    'square, ({} - {} > {})',
                                    long_edge, short_edge, margin_px)
                    return self.CANDIDATE_BAD
            elif edge_diff:
                # also reached for margin_px == 0 and margin_percent == 0.0
                self._log.debug('image is not square ({} != {})',
                                self.size[0], self.size[1])
                return self.CANDIDATE_BAD

        # Check maximum dimension.
        downscale = False
        if plugin.maxwidth and self.size[0] > plugin.maxwidth:
            self._log.debug('image needs rescaling ({} > {})',
                            self.size[0], plugin.maxwidth)
            downscale = True

        # Check filesize.
        downsize = False
        if plugin.max_filesize:
            filesize = os.stat(syspath(self.path)).st_size
            if filesize > plugin.max_filesize:
                self._log.debug('image needs resizing ({}B > {}B)',
                                filesize, plugin.max_filesize)
                downsize = True

        if downscale:
            return self.CANDIDATE_DOWNSCALE
        elif downsize:
            return self.CANDIDATE_DOWNSIZE
        elif plugin.deinterlace:
            return self.CANDIDATE_DEINTERLACE
        else:
            return self.CANDIDATE_EXACT

    def validate(self, plugin):
        self.check = self._validate(plugin)
        return self.check

    def resize(self, plugin):
        if self.check == self.CANDIDATE_DOWNSCALE:
            self.path = \
                ArtResizer.shared.resize(plugin.maxwidth, self.path,
                                         quality=plugin.quality,
                                         max_filesize=plugin.max_filesize,
                                         deinterlace=plugin.deinterlace)
        elif self.check == self.CANDIDATE_DOWNSIZE:
            # dimensions are correct, so maxwidth is set to maximum dimension
            self.path = \
                ArtResizer.shared.resize(max(self.size), self.path,
                                         quality=plugin.quality,
                                         max_filesize=plugin.max_filesize,
                                         deinterlace=plugin.deinterlace)
        elif self.check == self.CANDIDATE_DEINTERLACE:
            self.path = ArtResizer.shared.deinterlace(self.path)


def _logged_get(log, *args, **kwargs):
    """Like `requests.get`, but logs the effective URL to the specified
    `log` at the `DEBUG` level.

    Use the optional `message` parameter to specify what to log before
    the URL. By default, the string is "getting URL".

    Also sets the User-Agent header to indicate beets.
    """
    # Use some arguments with the `send` call but most with the
    # `Request` construction. This is a cheap, magic-filled way to
    # emulate `requests.get` or, more pertinently,
    # `requests.Session.request`.
    req_kwargs = kwargs
    send_kwargs = {}
    for arg in ('stream', 'verify', 'proxies', 'cert', 'timeout'):
        if arg in kwargs:
            send_kwargs[arg] = req_kwargs.pop(arg)

    # Our special logging message parameter.
    if 'message' in kwargs:
        message = kwargs.pop('message')
    else:
        message = 'getting URL'

    req = requests.Request('GET', *args, **req_kwargs)

    with requests.Session() as s:
        s.headers = {'User-Agent': 'beets'}
        prepped = s.prepare_request(req)
        settings = s.merge_environment_settings(
            prepped.url, {}, None, None, None
        )
        send_kwargs.update(settings)
        log.debug('{}: {}', message, prepped.url)
        return s.send(prepped, **send_kwargs)


class RequestMixin:
    """Adds a Requests wrapper to the class that uses the logger, which
    must be named `self._log`.
    """

    def request(self, *args, **kwargs):
        """Like `requests.get`, but uses the logger `self._log`.

        See also `_logged_get`.
        """
        return _logged_get(self._log, *args, **kwargs)


# ART SOURCES ################################################################

class ArtSource(RequestMixin):
    VALID_MATCHING_CRITERIA = ['default']

    def __init__(self, log, config, match_by=None):
        self._log = log
        self._config = config
        self.match_by = match_by or self.VALID_MATCHING_CRITERIA

    def get(self, album, plugin, paths):
        raise NotImplementedError()

    def _candidate(self, **kwargs):
        return Candidate(source=self, log=self._log, **kwargs)

    def fetch_image(self, candidate, plugin):
        raise NotImplementedError()

    def cleanup(self, candidate):
        pass


class LocalArtSource(ArtSource):
    IS_LOCAL = True
    LOC_STR = 'local'

    def fetch_image(self, candidate, plugin):
        pass


class RemoteArtSource(ArtSource):
    IS_LOCAL = False
    LOC_STR = 'remote'

    def fetch_image(self, candidate, plugin):
        """Downloads an image from a URL and checks whether it seems to
        actually be an image. If so, returns a path to the downloaded image.
        Otherwise, returns None.
        """
        if plugin.maxwidth:
            candidate.url = ArtResizer.shared.proxy_url(plugin.maxwidth,
                                                        candidate.url)
        try:
            with closing(self.request(candidate.url, stream=True,
                                      message='downloading image')) as resp:
                ct = resp.headers.get('Content-Type', None)

                # Download the image to a temporary file. As some servers
                # (notably fanart.tv) have proven to return wrong Content-Types
                # when images were uploaded with a bad file extension, do not
                # rely on it. Instead validate the type using the file magic
                # and only then determine the extension.
                data = resp.iter_content(chunk_size=1024)
                header = b''
                for chunk in data:
                    header += chunk
                    if len(header) >= 32:
                        # The imghdr module will only read 32 bytes, and our
                        # own additions in mediafile even less.
                        break
                else:
                    # server didn't return enough data, i.e. corrupt image
                    return

                real_ct = image_mime_type(header)
                if real_ct is None:
                    # detection by file magic failed, fall back to the
                    # server-supplied Content-Type
                    # Is our type detection failsafe enough to drop this?
                    real_ct = ct

                if real_ct not in CONTENT_TYPES:
                    self._log.debug('not a supported image: {}',
                                    real_ct or 'unknown content type')
                    return

                ext = b'.' + CONTENT_TYPES[real_ct][0]

                if real_ct != ct:
                    self._log.warning('Server specified {}, but returned a '
                                      '{} image. Correcting the extension '
                                      'to {}',
                                      ct, real_ct, ext)

                suffix = py3_path(ext)
                with NamedTemporaryFile(suffix=suffix, delete=False) as fh:
                    # write the first already loaded part of the image
                    fh.write(header)
                    # download the remaining part of the image
                    for chunk in data:
                        fh.write(chunk)
                self._log.debug('downloaded art to: {0}',
                                util.displayable_path(fh.name))
                candidate.path = util.bytestring_path(fh.name)
                return

        except (OSError, requests.RequestException, TypeError) as exc:
            # Handling TypeError works around a urllib3 bug:
            # https://github.com/shazow/urllib3/issues/556
            self._log.debug('error fetching art: {}', exc)
            return

    def cleanup(self, candidate):
        if candidate.path:
            try:
                util.remove(path=candidate.path)
            except util.FilesystemError as exc:
                self._log.debug('error cleaning up tmp art: {}', exc)


class CoverArtArchive(RemoteArtSource):
    NAME = "Cover Art Archive"
    VALID_MATCHING_CRITERIA = ['release', 'releasegroup']
    VALID_THUMBNAIL_SIZES = [250, 500, 1200]

    URL = 'https://coverartarchive.org/release/{mbid}'
    GROUP_URL = 'https://coverartarchive.org/release-group/{mbid}'

    def get(self, album, plugin, paths):
        """Return the Cover Art Archive and Cover Art Archive release group URLs
        using album MusicBrainz release ID and release group ID.
        """

        def get_image_urls(url, size_suffix=None):
            try:
                response = self.request(url)
            except requests.RequestException:
                self._log.debug('{}: error receiving response'
                                .format(self.NAME))
                return

            try:
                data = response.json()
            except ValueError:
                self._log.debug('{}: error loading response: {}'
                                .format(self.NAME, response.text))
                return

            for item in data.get('images', []):
                try:
                    if 'Front' not in item['types']:
                        continue

                    if size_suffix:
                        yield item['thumbnails'][size_suffix]
                    else:
                        yield item['image']
                except KeyError:
                    pass

        release_url = self.URL.format(mbid=album.mb_albumid)
        release_group_url = self.GROUP_URL.format(mbid=album.mb_releasegroupid)

        # Cover Art Archive API offers pre-resized thumbnails at several sizes.
        # If the maxwidth config matches one of the already available sizes
        # fetch it directly intead of fetching the full sized image and
        # resizing it.
        size_suffix = None
        if plugin.maxwidth in self.VALID_THUMBNAIL_SIZES:
            size_suffix = "-" + str(plugin.maxwidth)

        if 'release' in self.match_by and album.mb_albumid:
            for url in get_image_urls(release_url, size_suffix):
                yield self._candidate(url=url, match=Candidate.MATCH_EXACT)

        if 'releasegroup' in self.match_by and album.mb_releasegroupid:
            for url in get_image_urls(release_group_url):
                yield self._candidate(url=url, match=Candidate.MATCH_FALLBACK)


class Amazon(RemoteArtSource):
    NAME = "Amazon"
    URL = 'https://images.amazon.com/images/P/%s.%02i.LZZZZZZZ.jpg'
    INDICES = (1, 2)

    def get(self, album, plugin, paths):
        """Generate URLs using Amazon ID (ASIN) string.
        """
        if album.asin:
            for index in self.INDICES:
                yield self._candidate(url=self.URL % (album.asin, index),
                                      match=Candidate.MATCH_EXACT)


class AlbumArtOrg(RemoteArtSource):
    NAME = "AlbumArt.org scraper"
    URL = 'https://www.albumart.org/index_detail.php'
    PAT = r'href\s*=\s*"([^>"]*)"[^>]*title\s*=\s*"View larger image"'

    def get(self, album, plugin, paths):
        """Return art URL from AlbumArt.org using album ASIN.
        """
        if not album.asin:
            return
        # Get the page from albumart.org.
        try:
            resp = self.request(self.URL, params={'asin': album.asin})
            self._log.debug('scraped art URL: {0}', resp.url)
        except requests.RequestException:
            self._log.debug('error scraping art page')
            return

        # Search the page for the image URL.
        m = re.search(self.PAT, resp.text)
        if m:
            image_url = m.group(1)
            yield self._candidate(url=image_url, match=Candidate.MATCH_EXACT)
        else:
            self._log.debug('no image found on page')


class GoogleImages(RemoteArtSource):
    NAME = "Google Images"
    URL = 'https://www.googleapis.com/customsearch/v1'

    def __init__(self, *args, **kwargs):
        super().__init__(*args, **kwargs)
        self.key = self._config['google_key'].get(),
        self.cx = self._config['google_engine'].get(),

    def get(self, album, plugin, paths):
        """Return art URL from google custom search engine
        given an album title and interpreter.
        """
        if not (album.albumartist and album.album):
            return
        search_string = (album.albumartist + ',' + album.album).encode('utf-8')

        try:
            response = self.request(self.URL, params={
                'key': self.key,
                'cx': self.cx,
                'q': search_string,
                'searchType': 'image'
            })
        except requests.RequestException:
            self._log.debug('google: error receiving response')
            return

        # Get results using JSON.
        try:
            data = response.json()
        except ValueError:
            self._log.debug('google: error loading response: {}'
                            .format(response.text))
            return

        if 'error' in data:
            reason = data['error']['errors'][0]['reason']
            self._log.debug('google fetchart error: {0}', reason)
            return

        if 'items' in data.keys():
            for item in data['items']:
                yield self._candidate(url=item['link'],
                                      match=Candidate.MATCH_EXACT)


class FanartTV(RemoteArtSource):
    """Art from fanart.tv requested using their API"""
    NAME = "fanart.tv"
    API_URL = 'https://webservice.fanart.tv/v3/'
    API_ALBUMS = API_URL + 'music/albums/'
    PROJECT_KEY = '61a7d0ab4e67162b7a0c7c35915cd48e'

    def __init__(self, *args, **kwargs):
        super().__init__(*args, **kwargs)
        self.client_key = self._config['fanarttv_key'].get()

    def get(self, album, plugin, paths):
        if not album.mb_releasegroupid:
            return

        try:
            response = self.request(
                self.API_ALBUMS + album.mb_releasegroupid,
                headers={'api-key': self.PROJECT_KEY,
                         'client-key': self.client_key})
        except requests.RequestException:
            self._log.debug('fanart.tv: error receiving response')
            return

        try:
            data = response.json()
        except ValueError:
            self._log.debug('fanart.tv: error loading response: {}',
                            response.text)
            return

        if 'status' in data and data['status'] == 'error':
            if 'not found' in data['error message'].lower():
                self._log.debug('fanart.tv: no image found')
            elif 'api key' in data['error message'].lower():
                self._log.warning('fanart.tv: Invalid API key given, please '
                                  'enter a valid one in your config file.')
            else:
                self._log.debug('fanart.tv: error on request: {}',
                                data['error message'])
            return

        matches = []
        # can there be more than one releasegroupid per response?
        for mbid, art in data.get('albums', {}).items():
            # there might be more art referenced, e.g. cdart, and an albumcover
            # might not be present, even if the request was successful
            if album.mb_releasegroupid == mbid and 'albumcover' in art:
                matches.extend(art['albumcover'])
            # can this actually occur?
            else:
                self._log.debug('fanart.tv: unexpected mb_releasegroupid in '
                                'response!')

        matches.sort(key=lambda x: x['likes'], reverse=True)
        for item in matches:
            # fanart.tv has a strict size requirement for album art to be
            # uploaded
            yield self._candidate(url=item['url'],
                                  match=Candidate.MATCH_EXACT,
                                  size=(1000, 1000))


class ITunesStore(RemoteArtSource):
    NAME = "iTunes Store"
    API_URL = 'https://itunes.apple.com/search'

    def get(self, album, plugin, paths):
        """Return art URL from iTunes Store given an album title.
        """
        if not (album.albumartist and album.album):
            return

        payload = {
            'term': album.albumartist + ' ' + album.album,
            'entity': 'album',
            'media': 'music',
            'limit': 200
        }
        try:
            r = self.request(self.API_URL, params=payload)
            r.raise_for_status()
        except requests.RequestException as e:
            self._log.debug('iTunes search failed: {0}', e)
            return

        try:
            candidates = r.json()['results']
        except ValueError as e:
            self._log.debug('Could not decode json response: {0}', e)
            return
        except KeyError as e:
            self._log.debug('{} not found in json. Fields are {} ',
                            e,
                            list(r.json().keys()))
            return

        if not candidates:
            self._log.debug('iTunes search for {!r} got no results',
                            payload['term'])
            return

        if self._config['high_resolution']:
            image_suffix = '100000x100000-999'
        else:
            image_suffix = '1200x1200bb'

        for c in candidates:
            try:
                if (c['artistName'] == album.albumartist
                        and c['collectionName'] == album.album):
                    art_url = c['artworkUrl100']
                    art_url = art_url.replace('100x100bb',
                                              image_suffix)
                    yield self._candidate(url=art_url,
                                          match=Candidate.MATCH_EXACT)
            except KeyError as e:
                self._log.debug('Malformed itunes candidate: {} not found in {}',  # NOQA E501
                                e,
                                list(c.keys()))

        try:
            fallback_art_url = candidates[0]['artworkUrl100']
            fallback_art_url = fallback_art_url.replace('100x100bb',
                                                        image_suffix)
            yield self._candidate(url=fallback_art_url,
                                  match=Candidate.MATCH_FALLBACK)
        except KeyError as e:
            self._log.debug('Malformed itunes candidate: {} not found in {}',
                            e,
                            list(c.keys()))


class Wikipedia(RemoteArtSource):
    NAME = "Wikipedia (queried through DBpedia)"
    DBPEDIA_URL = 'https://dbpedia.org/sparql'
    WIKIPEDIA_URL = 'https://en.wikipedia.org/w/api.php'
    SPARQL_QUERY = '''PREFIX rdf: <http://www.w3.org/1999/02/22-rdf-syntax-ns#>
                 PREFIX dbpprop: <http://dbpedia.org/property/>
                 PREFIX owl: <http://dbpedia.org/ontology/>
                 PREFIX rdfs: <http://www.w3.org/2000/01/rdf-schema#>
                 PREFIX foaf: <http://xmlns.com/foaf/0.1/>

                 SELECT DISTINCT ?pageId ?coverFilename WHERE {{
                   ?subject owl:wikiPageID ?pageId .
                   ?subject dbpprop:name ?name .
                   ?subject rdfs:label ?label .
                   {{ ?subject dbpprop:artist ?artist }}
                     UNION
                   {{ ?subject owl:artist ?artist }}
                   {{ ?artist foaf:name "{artist}"@en }}
                     UNION
                   {{ ?artist dbpprop:name "{artist}"@en }}
                   ?subject rdf:type <http://dbpedia.org/ontology/Album> .
                   ?subject dbpprop:cover ?coverFilename .
                   FILTER ( regex(?name, "{album}", "i") )
                  }}
                 Limit 1'''

    def get(self, album, plugin, paths):
        if not (album.albumartist and album.album):
            return

        # Find the name of the cover art filename on DBpedia
        cover_filename, page_id = None, None

        try:
            dbpedia_response = self.request(
                self.DBPEDIA_URL,
                params={
                    'format': 'application/sparql-results+json',
                    'timeout': 2500,
                    'query': self.SPARQL_QUERY.format(
                        artist=album.albumartist.title(), album=album.album)
                },
                headers={'content-type': 'application/json'},
            )
        except requests.RequestException:
            self._log.debug('dbpedia: error receiving response')
            return

        try:
            data = dbpedia_response.json()
            results = data['results']['bindings']
            if results:
                cover_filename = 'File:' + results[0]['coverFilename']['value']
                page_id = results[0]['pageId']['value']
            else:
                self._log.debug('wikipedia: album not found on dbpedia')
        except (ValueError, KeyError, IndexError):
            self._log.debug('wikipedia: error scraping dbpedia response: {}',
                            dbpedia_response.text)

        # Ensure we have a filename before attempting to query wikipedia
        if not (cover_filename and page_id):
            return

        # DBPedia sometimes provides an incomplete cover_filename, indicated
        # by the filename having a space before the extension, e.g., 'foo .bar'
        # An additional Wikipedia call can help to find the real filename.
        # This may be removed once the DBPedia issue is resolved, see:
        # https://github.com/dbpedia/extraction-framework/issues/396
        if ' .' in cover_filename and \
           '.' not in cover_filename.split(' .')[-1]:
            self._log.debug(
                'wikipedia: dbpedia provided incomplete cover_filename'
            )
            lpart, rpart = cover_filename.rsplit(' .', 1)

            # Query all the images in the page
            try:
                wikipedia_response = self.request(
                    self.WIKIPEDIA_URL,
                    params={
                        'format': 'json',
                        'action': 'query',
                        'continue': '',
                        'prop': 'images',
                        'pageids': page_id,
                    },
                    headers={'content-type': 'application/json'},
                )
            except requests.RequestException:
                self._log.debug('wikipedia: error receiving response')
                return

            # Try to see if one of the images on the pages matches our
            # incomplete cover_filename
            try:
                data = wikipedia_response.json()
                results = data['query']['pages'][page_id]['images']
                for result in results:
                    if re.match(re.escape(lpart) + r'.*?\.' + re.escape(rpart),
                                result['title']):
                        cover_filename = result['title']
                        break
            except (ValueError, KeyError):
                self._log.debug(
                    'wikipedia: failed to retrieve a cover_filename'
                )
                return

        # Find the absolute url of the cover art on Wikipedia
        try:
            wikipedia_response = self.request(
                self.WIKIPEDIA_URL,
                params={
                    'format': 'json',
                    'action': 'query',
                    'continue': '',
                    'prop': 'imageinfo',
                    'iiprop': 'url',
                    'titles': cover_filename.encode('utf-8'),
                },
                headers={'content-type': 'application/json'},
            )
        except requests.RequestException:
            self._log.debug('wikipedia: error receiving response')
            return

        try:
            data = wikipedia_response.json()
            results = data['query']['pages']
            for _, result in results.items():
                image_url = result['imageinfo'][0]['url']
                yield self._candidate(url=image_url,
                                      match=Candidate.MATCH_EXACT)
        except (ValueError, KeyError, IndexError):
            self._log.debug('wikipedia: error scraping imageinfo')
            return


class FileSystem(LocalArtSource):
    NAME = "Filesystem"

    @staticmethod
    def filename_priority(filename, cover_names):
        """Sort order for image names.

        Return indexes of cover names found in the image filename. This
        means that images with lower-numbered and more keywords will have
        higher priority.
        """
        return [idx for (idx, x) in enumerate(cover_names) if x in filename]

    def get(self, album, plugin, paths):
        """Look for album art files in the specified directories.
        """
        if not paths:
            return
        cover_names = list(map(util.bytestring_path, plugin.cover_names))
        cover_names_str = b'|'.join(cover_names)
        cover_pat = br''.join([br"(\b|_)(", cover_names_str, br")(\b|_)"])

        for path in paths:
            if not os.path.isdir(syspath(path)):
                continue

            # Find all files that look like images in the directory.
            images = []
            ignore = config['ignore'].as_str_seq()
            ignore_hidden = config['ignore_hidden'].get(bool)
            for _, _, files in sorted_walk(path, ignore=ignore,
                                           ignore_hidden=ignore_hidden):
                for fn in files:
                    fn = bytestring_path(fn)
                    for ext in IMAGE_EXTENSIONS:
                        if fn.lower().endswith(b'.' + ext) and \
                           os.path.isfile(syspath(os.path.join(path, fn))):
                            images.append(fn)

            # Look for "preferred" filenames.
            images = sorted(images,
                            key=lambda x:
                                self.filename_priority(x, cover_names))
            remaining = []
            for fn in images:
                if re.search(cover_pat, os.path.splitext(fn)[0], re.I):
                    self._log.debug('using well-named art file {0}',
                                    util.displayable_path(fn))
                    yield self._candidate(path=os.path.join(path, fn),
                                          match=Candidate.MATCH_EXACT)
                else:
                    remaining.append(fn)

            # Fall back to any image in the folder.
            if remaining and not plugin.cautious:
                self._log.debug('using fallback art file {0}',
                                util.displayable_path(remaining[0]))
                yield self._candidate(path=os.path.join(path, remaining[0]),
                                      match=Candidate.MATCH_FALLBACK)


class LastFM(RemoteArtSource):
    NAME = "Last.fm"

    # Sizes in priority order.
    SIZES = OrderedDict([
        ('mega', (300, 300)),
        ('extralarge', (300, 300)),
        ('large', (174, 174)),
        ('medium', (64, 64)),
        ('small', (34, 34)),
    ])

    API_URL = 'https://ws.audioscrobbler.com/2.0'

    def __init__(self, *args, **kwargs):
        super().__init__(*args, **kwargs)
        self.key = self._config['lastfm_key'].get(),

    def get(self, album, plugin, paths):
        if not album.mb_albumid:
            return

        try:
            response = self.request(self.API_URL, params={
                'method': 'album.getinfo',
                'api_key': self.key,
                'mbid': album.mb_albumid,
                'format': 'json',
            })
        except requests.RequestException:
            self._log.debug('lastfm: error receiving response')
            return

        try:
            data = response.json()

            if 'error' in data:
                if data['error'] == 6:
                    self._log.debug('lastfm: no results for {}',
                                    album.mb_albumid)
                else:
                    self._log.error(
                        'lastfm: failed to get album info: {} ({})',
                        data['message'], data['error'])
            else:
                images = {image['size']: image['#text']
                          for image in data['album']['image']}

                # Provide candidates in order of size.
                for size in self.SIZES.keys():
                    if size in images:
                        yield self._candidate(url=images[size],
                                              size=self.SIZES[size])
        except ValueError:
            self._log.debug('lastfm: error loading response: {}'
                            .format(response.text))
            return

# Try each source in turn.

SOURCES_ALL = ['filesystem',
               'coverart', 'itunes', 'amazon', 'albumart',
               'wikipedia', 'google', 'fanarttv', 'lastfm']

ART_SOURCES = {
    'filesystem': FileSystem,
    'coverart': CoverArtArchive,
    'itunes': ITunesStore,
    'albumart': AlbumArtOrg,
    'amazon': Amazon,
    'wikipedia': Wikipedia,
    'google': GoogleImages,
    'fanarttv': FanartTV,
    'lastfm': LastFM,
}
SOURCE_NAMES = {v: k for k, v in ART_SOURCES.items()}

# PLUGIN LOGIC ###############################################################


class FetchArtPlugin(plugins.BeetsPlugin, RequestMixin):
    PAT_PX = r"(0|[1-9][0-9]*)px"
    PAT_PERCENT = r"(100(\.00?)?|[1-9]?[0-9](\.[0-9]{1,2})?)%"

    def __init__(self):
        super().__init__()

        # Holds candidates corresponding to downloaded images between
        # fetching them and placing them in the filesystem.
        self.art_candidates = {}

        self.config.add({
            'auto': True,
            'minwidth': 0,
            'maxwidth': 0,
            'quality': 0,
            'max_filesize': 0,
            'enforce_ratio': False,
            'cautious': False,
            'cover_names': ['cover', 'front', 'art', 'album', 'folder'],
            'sources': ['filesystem',
                        'coverart', 'itunes', 'amazon', 'albumart'],
            'google_key': None,
            'google_engine': '001442825323518660753:hrh5ch1gjzm',
            'fanarttv_key': None,
            'lastfm_key': None,
            'store_source': False,
            'high_resolution': False,
            'deinterlace': False,
        })
        self.config['google_key'].redact = True
        self.config['fanarttv_key'].redact = True
        self.config['lastfm_key'].redact = True

        self.minwidth = self.config['minwidth'].get(int)
        self.maxwidth = self.config['maxwidth'].get(int)
        self.max_filesize = self.config['max_filesize'].get(int)
        self.quality = self.config['quality'].get(int)

        # allow both pixel and percentage-based margin specifications
        self.enforce_ratio = self.config['enforce_ratio'].get(
            confuse.OneOf([bool,
                           confuse.String(pattern=self.PAT_PX),
                           confuse.String(pattern=self.PAT_PERCENT)]))
        self.margin_px = None
        self.margin_percent = None
<<<<<<< HEAD
        self.deinterlace = self.config['deinterlace'].get(bool)
        if type(self.enforce_ratio) is six.text_type:
            if self.enforce_ratio[-1] == u'%':
=======
        if type(self.enforce_ratio) is str:
            if self.enforce_ratio[-1] == '%':
>>>>>>> 361ff05b
                self.margin_percent = float(self.enforce_ratio[:-1]) / 100
            elif self.enforce_ratio[-2:] == 'px':
                self.margin_px = int(self.enforce_ratio[:-2])
            else:
                # shouldn't happen
                raise confuse.ConfigValueError()
            self.enforce_ratio = True

        cover_names = self.config['cover_names'].as_str_seq()
        self.cover_names = list(map(util.bytestring_path, cover_names))
        self.cautious = self.config['cautious'].get(bool)
        self.store_source = self.config['store_source'].get(bool)

        self.src_removed = (config['import']['delete'].get(bool) or
                            config['import']['move'].get(bool))

        if self.config['auto']:
            # Enable two import hooks when fetching is enabled.
            self.import_stages = [self.fetch_art]
            self.register_listener('import_task_files', self.assign_art)

        available_sources = list(SOURCES_ALL)
        if not self.config['google_key'].get() and \
                'google' in available_sources:
            available_sources.remove('google')
        if not self.config['lastfm_key'].get() and \
                'lastfm' in available_sources:
            available_sources.remove('lastfm')
        available_sources = [(s, c)
                             for s in available_sources
                             for c in ART_SOURCES[s].VALID_MATCHING_CRITERIA]
        sources = plugins.sanitize_pairs(
            self.config['sources'].as_pairs(default_value='*'),
            available_sources)

        if 'remote_priority' in self.config:
            self._log.warning(
                'The `fetch_art.remote_priority` configuration option has '
                'been deprecated. Instead, place `filesystem` at the end of '
                'your `sources` list.')
            if self.config['remote_priority'].get(bool):
                fs = []
                others = []
                for s, c in sources:
                    if s == 'filesystem':
                        fs.append((s, c))
                    else:
                        others.append((s, c))
                sources = others + fs

        self.sources = [ART_SOURCES[s](self._log, self.config, match_by=[c])
                        for s, c in sources]

    # Asynchronous; after music is added to the library.
    def fetch_art(self, session, task):
        """Find art for the album being imported."""
        if task.is_album:  # Only fetch art for full albums.
            if task.album.artpath and os.path.isfile(task.album.artpath):
                # Album already has art (probably a re-import); skip it.
                return
            if task.choice_flag == importer.action.ASIS:
                # For as-is imports, don't search Web sources for art.
                local = True
            elif task.choice_flag in (importer.action.APPLY,
                                      importer.action.RETAG):
                # Search everywhere for art.
                local = False
            else:
                # For any other choices (e.g., TRACKS), do nothing.
                return

            candidate = self.art_for_album(task.album, task.paths, local)

            if candidate:
                self.art_candidates[task] = candidate

    def _set_art(self, album, candidate, delete=False):
        album.set_art(candidate.path, delete)
        if self.store_source:
            # store the source of the chosen artwork in a flexible field
            self._log.debug(
                "Storing art_source for {0.albumartist} - {0.album}",
                album)
            album.art_source = SOURCE_NAMES[type(candidate.source)]
        album.store()

    # Synchronous; after music files are put in place.
    def assign_art(self, session, task):
        """Place the discovered art in the filesystem."""
        if task in self.art_candidates:
            candidate = self.art_candidates.pop(task)

            self._set_art(task.album, candidate, not self.src_removed)

            if self.src_removed:
                task.prune(candidate.path)

    # Manual album art fetching.
    def commands(self):
        cmd = ui.Subcommand('fetchart', help='download album art')
        cmd.parser.add_option(
            '-f', '--force', dest='force',
            action='store_true', default=False,
            help='re-download art when already present'
        )
        cmd.parser.add_option(
            '-q', '--quiet', dest='quiet',
            action='store_true', default=False,
            help='quiet mode: do not output albums that already have artwork'
        )

        def func(lib, opts, args):
            self.batch_fetch_art(lib, lib.albums(ui.decargs(args)), opts.force,
                                 opts.quiet)
        cmd.func = func
        return [cmd]

    # Utilities converted from functions to methods on logging overhaul

    def art_for_album(self, album, paths, local_only=False):
        """Given an Album object, returns a path to downloaded art for the
        album (or None if no art is found). If `maxwidth`, then images are
        resized to this maximum pixel size. If `quality` then resized images
        are saved at the specified quality level. If `local_only`, then only
        local image files from the filesystem are returned; no network
        requests are made.
        """
        out = None

        for source in self.sources:
            if source.IS_LOCAL or not local_only:
                self._log.debug(
                    'trying source {0} for album {1.albumartist} - {1.album}',
                    SOURCE_NAMES[type(source)],
                    album,
                )
                # URLs might be invalid at this point, or the image may not
                # fulfill the requirements
                for candidate in source.get(album, self, paths):
                    source.fetch_image(candidate, self)
                    if candidate.validate(self):
                        out = candidate
                        self._log.debug(
                            'using {0.LOC_STR} image {1}'.format(
                                source, util.displayable_path(out.path)))
                        break
                    # Remove temporary files for invalid candidates.
                    source.cleanup(candidate)
                if out:
                    break

        if out:
            out.resize(self)

        return out

    def batch_fetch_art(self, lib, albums, force, quiet):
        """Fetch album art for each of the albums. This implements the manual
        fetchart CLI command.
        """
        for album in albums:
            if album.artpath and not force and os.path.isfile(album.artpath):
                if not quiet:
                    message = ui.colorize('text_highlight_minor',
                                          'has album art')
                    self._log.info('{0}: {1}', album, message)
            else:
                # In ordinary invocations, look for images on the
                # filesystem. When forcing, however, always go to the Web
                # sources.
                local_paths = None if force else [album.path]

                candidate = self.art_for_album(album, local_paths)
                if candidate:
                    self._set_art(album, candidate)
                    message = ui.colorize('text_success', 'found album art')
                else:
                    message = ui.colorize('text_error', 'no art found')
                self._log.info('{0}: {1}', album, message)<|MERGE_RESOLUTION|>--- conflicted
+++ resolved
@@ -941,14 +941,9 @@
                            confuse.String(pattern=self.PAT_PERCENT)]))
         self.margin_px = None
         self.margin_percent = None
-<<<<<<< HEAD
         self.deinterlace = self.config['deinterlace'].get(bool)
-        if type(self.enforce_ratio) is six.text_type:
-            if self.enforce_ratio[-1] == u'%':
-=======
         if type(self.enforce_ratio) is str:
             if self.enforce_ratio[-1] == '%':
->>>>>>> 361ff05b
                 self.margin_percent = float(self.enforce_ratio[:-1]) / 100
             elif self.enforce_ratio[-2:] == 'px':
                 self.margin_px = int(self.enforce_ratio[:-2])
